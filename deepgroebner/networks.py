"""Neural networks for agents."""

import numpy as np
import tensorflow as tf


class MultilayerPerceptron(tf.keras.Model):
    """A basic multilayer perceptron network.

    This network is used for the policy and value models when training on CartPole-v0,
    CartPole-v1, and LunarLander-v2.

    Parameters
    ----------
    output_dim : int
        Positive integer output dimension of the network.
    hidden_layers : list
        List of positive integer hidden layer dimensions.
    activation : {'relu', 'selu', 'elu', 'tanh', 'sigmoid'}, optional
        Activation used for the hidden layers.
    final_activation : {'log_softmax', 'softmax', 'linear', 'exponential'}, optional
        Activation used for the final output layer.

    Examples
    --------
    >>> mlp = MultilayerPerceptron(2, [128])
    >>> states = tf.random.uniform((64, 4))
    >>> logprobs = mlp(states)
    >>> logprobs.shape
    TensorShape([64, 2])
    >>> actions = tf.random.categorical(logprobs, 1)
    >>> actions.shape
    TensorShape([64, 1])

    """

    def __init__(self, output_dim, hidden_layers, activation='relu', final_activation='log_softmax'):
        super(MultilayerPerceptron, self).__init__()
        final_activation = tf.nn.log_softmax if final_activation == 'log_softmax' else final_activation
        self.hidden_layers = [tf.keras.layers.Dense(u, activation=activation) for u in hidden_layers]
        self.final_layer = tf.keras.layers.Dense(output_dim, activation=final_activation)

    def call(self, X):
        for layer in self.hidden_layers:
            X = layer(X)
        return self.final_layer(X)


class ParallelEmbeddingLayer(tf.keras.layers.Layer):
    """A layer for computing a nonlinear embedding of non-negative integer feature vectors.

    This layer is used with the LeadMonomialsEnv to embed the exponent vectors of pairs
    into feature vectors. Each vector is embedded independently by a single learned multilayer
    perceptron. A mask is generated and attached to the output based on padding by -1.

    Parameters
    ----------
    embed_dim : int
        Positive integer output dimension of the embedding.
    hidden_layers : list
        List of positive integer hidden layer dimensions.
    activation : {'relu', 'selu', 'elu', 'tanh', 'sigmoid'}, optional
        Activation used for the hidden layers.
    final_activation : {'relu', 'linear', 'exponential'}, optional
        Activation used for the final output embedding layer.

    """

    def __init__(self, embed_dim, hidden_layers, activation='relu', final_activation='relu'):
        super(ParallelEmbeddingLayer, self).__init__()
        self.hidden_layers = [tf.keras.layers.Dense(u, activation=activation) for u in hidden_layers]
        self.final_layer = tf.keras.layers.Dense(embed_dim, activation=final_activation)

    def call(self, batch):
        """Return the embedding for this batch.

        Parameters
        ----------
        batch : `Tensor` of type `tf.int32` and shape (batch_dim, padded_dim, input_dim)
            Input batch, with padded rows indicated by -1 and all other values non-negative.

        Returns
        -------
        output : `Tensor` of type `tf.float32` and shape (batch_dim, padded_dim, embed_dim)
            Embedding of the input batch with attached mask indicating valid rows.

        """
        X = tf.cast(batch, tf.float32)
        for layer in self.hidden_layers:
            X = layer(X)
        output = self.final_layer(X)
        return output

    def compute_mask(self, batch, mask=None):
        return tf.math.not_equal(batch[:, :, -1], -1)


class RecurrentEmbeddingLayer(tf.keras.layers.Layer):
    """A layer for computing a nonlinear embedding of non-negative integer feature vectors.

    This layer is used with the LeadMonomialsEnv to embed the exponent vectors of pairs
    into feature vectors. An RNN is used so vector embeddings can depend on other vectors.
    A mask is generated and attached to the output based on padding by -1.

    Parameters
    ----------
    embed_dim : int
        Positive integer output dimension of the embedding.
    hidden_layers : list
        List of positive integer hidden layer dimensions.
    cell : {'gru', 'lstm'}
        Type of recurrent cell.

    """

    def __init__(self, embed_dim, hidden_layers, cell='gru', need_mask = True):
        super(RecurrentEmbeddingLayer, self).__init__()
        cell_fn = tf.keras.layers.GRU if cell == 'gru' else tf.keras.layers.LSTM
        self.hidden_layers = [cell_fn(u, return_sequences=True) for u in hidden_layers]
        self.final_layer = cell_fn(embed_dim, return_sequences=True, return_state=True)
        self.supports_masking = need_mask

    def call(self, batch, initial_state = None):
        """Return embedding and final hidden states for this batch.

        Parameters
        ----------
        batch : `Tensor` of type tf.int32` and shape (batch_dim, padded_dim, feature_dim)
            Input batch, with padded rows indicated by -1 and all other values non-negative.

        Returns
        -------
        output : `Tensor` of type `tf.float32` and shape (batch_dim, padded_dim, embed_dim)
            Embedding of the input batch with mask indicating valid rows.
        state : `Tensor` or pair of `Tensor`s of type `tf.float32` and shape (batch_dim, embed_dim)

        """
        mask = self.compute_mask(batch) if self.supports_masking else None
        X = tf.cast(batch, tf.float32) if not batch.dtype == tf.float32 else batch

        for layer in self.hidden_layers:
            X, *state = layer(X, mask=mask)
        output, *state = self.final_layer(X, mask=mask, initial_state=initial_state)
        return (output, *state)

    def compute_mask(self, batch, mask=None):
        return tf.math.not_equal(batch[:, :, -1], -1)


class MonomialEncodingLayer(tf.keras.layers.Layer):
    """A layer for computing a vocab-like embedding of monomials.

    This layer is used with the LeadMonomialsEnv to map pairs to feature vectors.
    It does this by learning an embedding on monomials and concatenating the embeddings
    for the the monomials shown for each pair. Not all monomials are embeddable - any
    monomial with a variable raised to a power greater than `max_power` is mapped to the
    same fixed overflow value. This means that this layer has generally worse
    performance than the ParallelEmbeddingLayer.

    Parameters
    ----------
    dim : int
        Dimension of the embedded monomial vectors (output dim will be 2 * dim * k).
    n : int 
        Number of variables in the polynomials.
    k : int
        Number of lead terms shown in each polynomial.
    max_power : int
        Maximum power of a variable in an embeddable monomial.

    """

    def __init__(self, dim, n=3, k=1, max_power=10):
        super(MonomialEncodingLayer, self).__init__()
        self.dim = dim
        self.n = n
        self.k = k
        self.max_power = max_power
        self.embed = tf.keras.layers.Embedding((max_power + 1) ** n + 1, dim, input_length=2*k)

    def call(self, batch):
        """Return the embedding for this batch.

        Parameters
        ----------
        batch : `Tensor` of type `tf.int32` and shape (batch_dim, padded_dim, 2 * n * k)
            Input batch, with padded rows indicated by -1 and all other values non-negative.

        Returns
        -------
        output : `Tensor` of type `tf.float32` and shape (batch_dim, padded_dim, 2 * dim * k)
            Embedding of the input batch with attached mask indicating valid rows.

        """
        batch += tf.cast(tf.math.equal(batch, -1), tf.int32)
        batch_size = tf.shape(batch)[0]
        monomials = tf.reshape(batch, (batch_size, -1, self.n))
        powers = tf.math.cumprod(tf.fill((self.n, 1), self.max_power + 1), exclusive=True)
        values = tf.squeeze(tf.matmul(monomials, powers))
        valid = tf.cast(tf.reduce_max(monomials, axis=-1) <= self.max_power, tf.int32)
        encoded = values * valid + (1 - valid) * (self.max_power + 1) ** self.n
        encoded = tf.reshape(encoded, (batch_size, -1, 2 * self.k))
        return tf.reshape(self.embed(encoded), (batch_size, -1, 2 * self.k * self.dim))

    def compute_mask(self, batch, mask=None):
        return tf.math.not_equal(batch[:, :, -1], -1)


class DenseProcessingLayer(tf.keras.layers.Layer):
    """A simple processing stack that applies dense layers.

    Parameters
    ----------
    output_dim : int
       Positive integer output dimension of this layer.
    hidden_layers : list
       List of positive integer hidden layer dimensions
    activation : {'relu', 'selu', 'elu', 'tanh', 'sigmoid'}, optional
        Activation used for the hidden layers and output.    

    """

    def __init__(self, output_dim, hidden_layers, activation='relu'):
        super(DenseProcessingLayer, self).__init__()
        self.hidden_layers = [tf.keras.layers.Dense(u, activation=activation) for u in hidden_layers]
        self.final_layer = tf.keras.layers.Dense(output_dim, activation=activation)
        self.supports_masking = True

    def call(self, batch):
        """Return the processed output for this batch.

        Parameters
        ----------
        batch : `Tensor` of type `tf.float32` and shape (batch_dim, padded_dim, input_dim)
            Input batch with attached mask indicating valid rows.

        Returns
        -------
        output : `Tensor` of type `tf.float32` and shape (batch_dim, padded_dim, output_dim)
            Processed batch with attached mask passed through.

        """
        X = batch
        for layer in self.hidden_layers:
            X = layer(X)
        output = self.final_layer(X)
        return output


class SelfAttentionLayer(tf.keras.layers.Layer):
    """A multi head self attention layer.

    Adapted from https://www.tensorflow.org/tutorials/text/transformer.

    Parameters
    ----------
    dim : int
        Positive integer dimension.
    n_heads : int, optional
        Positive integer number of heads (must divide `dim`).

    """

    def __init__(self, dim, softmax = True, n_heads=1):
        super(SelfAttentionLayer, self).__init__()
        assert dim % n_heads == 0, "number of heads must divide dimension"
        self.dim = dim
        self.n_heads = n_heads
        self.depth = dim // n_heads
        self.Wq = tf.keras.layers.Dense(dim)
        self.Wk = tf.keras.layers.Dense(dim)
        self.Wv = tf.keras.layers.Dense(dim)
        self.dense = tf.keras.layers.Dense(dim)
        if softmax:
            self.attention_function = tf.nn.softmax
        else:
            self.attention_function = tf.nn.sigmoid
        self.supports_masking = True

    def call(self, batch, mask=None):
        """Return the processed batch.

        Parameters
        ----------
        batch : `Tensor` of type `tf.float32` and shape (batch_dim, padded_dim, dim)
            Input batch with attached mask indicating valid rows.

        Returns
        -------
        output : `Tensor` of type `tf.float32` and shape (batch_dim, padded_dim, dim)
            Processed batch with mask passed through.

        """
        batch_size = tf.shape(batch)[0]
        Q = split_heads(self.Wq(batch), batch_size)
        K = split_heads(self.Wk(batch), batch_size)
        V = split_heads(self.Wv(batch), batch_size)
        mask = mask[:, tf.newaxis, tf.newaxis, :]
        X, attn_weights = scaled_dot_product_attention(Q, K, V, mask=mask)
        X = tf.transpose(X, perm=[0, 2, 1, 3])
        X = tf.reshape(X, (batch_size, -1, self.dim))
        output = self.dense(X)
        return output
        

class ValueSelfAttentionLayer(tf.keras.layers.Layer):

    """A multi head self attention layer.

    Adapted from https://www.tensorflow.org/tutorials/text/transformer.

    Parameters
    ----------
    dim : int
        Positive integer dimension.
    n_heads : int, optional
        Positive integer number of heads (must divide `dim`).

    """

    def __init__(self, dim, softmax = True, n_heads=1):
        super(ValueSelfAttentionLayer, self).__init__()
        assert dim % n_heads == 0, "number of heads must divide dimension"
        self.dim = dim
        self.n_heads = n_heads
        self.depth = dim // n_heads
        self.Wk = tf.keras.layers.Dense(dim)
        self.Wv = tf.keras.layers.Dense(dim)
        self.dense = tf.keras.layers.Dense(dim)
        self.Value_Q = self.set_q(dim)
        
        if softmax:
            self.attention_function = tf.nn.softmax
        else:
            self.attention_function = tf.nn.sigmoid
        self.supports_masking = False # Suspicious that it is true

    def set_q(self, dim):
        temp = tf.random.uniform(shape=(1, 1, dim), dtype = tf.float32)
        return tf.Variable(temp, trainable = True, name = 'Query Vector')
   
    def call(self, batch, mask=None):
        """Return the processed batch.

        Parameters
        ----------
        batch : `Tensor` of type `tf.float32` and shape (batch_dim, padded_dim, dim)
            Input batch with attached mask indicating valid rows.

        Returns
        -------
        output : `Tensor` of type `tf.float32` and shape (batch_dim, padded_dim, dim)
            Processed batch with mask passed through.

        """
        batch_size = tf.shape(batch)[0]
        Q = split_heads(tf.tile(self.Value_Q, [batch_size, 1, 1]), batch_size)
        K = split_heads(self.Wk(batch), batch_size)
        V = split_heads(self.Wv(batch), batch_size)
        mask = mask[:, tf.newaxis, tf.newaxis, :]
        X, attn_weights = scaled_dot_product_attention(Q, K, V, mask=mask) 
        X = tf.transpose(X, perm=[0, 2, 1, 3])
        output = tf.reshape(X, (batch_size, -1, self.dim)) # (batch_dim, 1, dim)
        return output


class TransformerLayer(tf.keras.layers.Layer):
    """A transformer encoder layer.

    Parameters
    ----------
    dim : int
        Positive integer dimension of the attention layer and output.
    hidden_dim : int
        Positive integer dimension of the feed forward hidden layer.
    n_heads : int, optional
        Positive integer number of heads in attention layer (must divide `dim`).
    dropout : float, optional
        Dropout rate.

    """

    def __init__(self, dim, hidden_dim, softmax = True, n_heads=1, dropout=0.1):
        super(TransformerLayer, self).__init__()
        self.attention = SelfAttentionLayer(dim, softmax=softmax,n_heads=n_heads)
        self.dense1 = tf.keras.layers.Dense(hidden_dim, activation='relu')
        self.dense2 = tf.keras.layers.Dense(dim)
        self.dropout1 = tf.keras.layers.Dropout(dropout)
        self.dropout2 = tf.keras.layers.Dropout(dropout)
        self.layer_norm1 = tf.keras.layers.LayerNormalization(epsilon=1e-6)
        self.layer_norm2 = tf.keras.layers.LayerNormalization(epsilon=1e-6)
        self.supports_masking = True

    def call(self, batch, mask=None, training=False):
        """Return the processed batch.

        Parameters
        ----------
        batch : `Tensor` of type `tf.float32` and shape (batch_dim, padded_dim, dim)
            Input batch with attached mask indicating valid rows.

        Returns
        -------
        output : `Tensor` of type `tf.float32` and shape (batch_dim, padded_dim, dim)
            Processed batch with mask passed through.

        """
        X1 = self.attention(batch, mask=mask)
        X1 = self.dropout1(X1, training=training)
        X1 = self.layer_norm1(batch + X1, training=training)
        X2 = self.dense2(self.dense1(X1))
        X2 = self.dropout2(X2, training=training)
        output = self.layer_norm2(X1 + X2, training=training)
        return output


class ParallelDecidingLayer(tf.keras.layers.Layer):
    """A layer for computing probability distributions over arbitrary numbers of rows.

    This layer is used following an embedding and processing of the state of a LeadMonomialsWrapper
    to produce the policy probabilities for each available action. The layer learns a single function
    implemented with a multilayer perceptron that computes scores independently for each row. These
    scores are softmaxed to produce the probabilites.

    Parameters
    ----------
    hidden_layers : list
        List of positive integer hidden layer dimensions.
    activation : {'relu', 'selu', 'elu', 'tanh', 'sigmoid'}, optional
        Activation for the hidden layers.
    final_activation : {'log_softmax', 'softmax'}, optional
        Activation for the final output layer.

    """

    def __init__(self, hidden_layers, activation='relu', final_activation='log_softmax'):
        super(ParallelDecidingLayer, self).__init__()
        self.hidden_layers = [tf.keras.layers.Dense(u, activation=activation) for u in hidden_layers]
        self.final_layer = tf.keras.layers.Dense(1, activation='linear')
        self.final_activation = tf.nn.log_softmax if final_activation == 'log_softmax' else tf.nn.softmax

    def call(self, batch, mask=None):
        """Return probability distributions over rows of batch.

        Parameters
        ----------
        batch : `Tensor` of type `tf.float32` and shape (batch_dim, padded_dim, feature_dim)
            Batch of feature vectors with attached mask indicating valid rows.

        Returns
        -------
        output : `Tensor` of type `tf.float32` and shape (batch_dim, padded_dim)
            Softmaxed probability distributions over valid rows.

        """
        X = batch
        for layer in self.hidden_layers:
            X = layer(X)
        X = tf.squeeze(self.final_layer(X), axis=-1)
        if mask is not None:
            X += tf.cast(~mask, tf.float32) * -1e9
        output = self.final_activation(X)
        return output

class PointerDecidingLayer(tf.keras.layers.Layer):
    """Pointer network attention mechanism. This will also handle the one decode step
    
    input shape is (batch_dim, padded_dim, feature_dim)
    output shape is (batch_dim, padded_dim)
        Attribute -
            decoder_lstm: Only used for starting token which is a fixed random vector
            encoder_weight: Matrix to project encoder output during attention
            decode_weight: Matrix to project decode output (the start token)
            v: Used to project encode and decode into a 1d number
            tanh: activation function for attention
            input_size: size of input
            hidden_size: number of hidden nodes
    """

    def __init__(self, input_dim, embed_dim, hidden_layers, 
                        layer_type = 'gru', dot_product_attention = True, prob = 'log'):
        super(PointerDecidingLayer, self).__init__()
        self.decoder_layer = RecurrentEmbeddingLayer(embed_dim, hidden_layers, cell = layer_type, need_mask = False)
        self.softmax = tf.nn.log_softmax if prob == 'log' else tf.nn.softmax
        self.dot_prod_attention = dot_product_attention
        self.input_size = input_dim
        self.start_token = tf.ones([1, 1, self.input_size])
        if not dot_product_attention:
            self.encoder_weight = tf.keras.layers.Dense(embed_dim)
            self.decode_weight = tf.keras.layers.Dense(embed_dim)
            self.v = tf.keras.layers.Dense(1)
            self.tanh = tf.keras.activations.tanh

    def call(self, encoder_output, initial_states=None, mask = None):
        '''
        Calculate attention.
        
        Params:
            encoder_output: output of the encoder block
                size: (batch, seq_len, input_dim)
            initial_states: hidden and cell states from the encoder block
       '''
        batch_size = tf.shape(encoder_output)[0]
        start_token = self.initialize_start_token(batch_size)
        lstm_decoder_output,*state = self.decoder_layer(start_token, initial_state=initial_states) #(batch, 1, input_dim)
        if self.dot_prod_attention:
            attention_scores = tf.squeeze(tf.linalg.matmul(lstm_decoder_output, encoder_output, transpose_b = True), axis = 1) + tf.cast(~mask, tf.float32) * -1e9
            return self.softmax(attention_scores)
        else:
            pad_dim = encoder_output.shape[1]
            lstm_decoder_projection = self.decode_weight(lstm_decoder_output) # (batch_size, 1, embed_dim)
            encoder_project = self.encoder_weight(encoder_output) # (batch_size, padd_dim, embed_dim)
            similarity_score = self.v(self.tanh(encoder_project + tf.tile(lstm_decoder_projection, [1, pad_dim, 1])))
            return self.softmax(tf.squeeze(tf.reshape(similarity_score, [batch_size, 1, pad_dim]), axis = 1) + tf.cast(~mask, tf.float32) * -1e9)

    def initialize_start_token(self, batch_size):
        '''
        Initialize start token
        Params:
            batch_size: size of batch
        '''
        return tf.tile(self.start_token, [batch_size, 1, 1])
<<<<<<< HEAD
=======
    
    
        #np.random.seed(42)
        #tf.random.set_seed(42)
        #start_token = tf.random.uniform([batch_size,1,self.input_size])
        #start_token = tf.convert_to_tensor(np.random.random([batch_size,1,self.input_size]).astype(np.float32))
        #np.random.seed()
        #tf.random.set_seed()
        #return start_token
>>>>>>> 43fbe202


class ParallelMultilayerPerceptron(tf.keras.Model):
    """A parallel multilayer perceptron network.

    This model expects an input with shape (batch_dim, padded_dim, feature_dim), where
    entries are non-negative integers and padding is by -1. It returns a tensor
    of shape (batch_dim, padded_dim) where each batch is a softmaxed distribution over the rows
    with zero probability on any padded row.

    Parameters
    ----------
    hidden_layers : list
        List of positive integer hidden layer dimensions.
    activation : {'relu', 'selu', 'elu', 'tanh', 'sigmoid'}, optional
        Activation for the hidden layers.
    final_activation : {'log_softmax', 'softmax'}, optional
        Activation for the final output layer.

    Examples
    --------
    >>> pmlp = ParallelMultilayerPerceptron([128])
    >>> states = tf.constant([
            [[ 0,  1],
             [ 3,  0],
             [-1, -1]],
            [[ 8,  5],
             [ 3,  3],
             [ 3,  5]],
            [[ 6,  7],
             [ 6,  8],
             [-1, -1]],
        ])
    >>> logprobs = pmlp(states)
    >>> logprobs.shape
    TensorShape([3, 3])
    >>> actions = tf.random.categorical(logprobs, 1)
    >>> actions.shape
    TensorShape([3, 1])

    """

    def __init__(self, hidden_layers, activation='relu', final_activation='log_softmax'):
        super(ParallelMultilayerPerceptron, self).__init__()
        self.embedding = ParallelEmbeddingLayer(hidden_layers[-1], hidden_layers[:-1],
                                                activation=activation, final_activation=activation)
        self.deciding = ParallelDecidingLayer([], final_activation=final_activation)

    def call(self, batch):
        X = self.embedding(batch)
        X = self.deciding(X)
        return X


class AttentionPMLP(tf.keras.Model):
    """A parallel multilayer perceptron network with attention.

    This model expects an input with shape (batch_dim, padded_dim, feature_dim), where
    entries are non-negative integers and padding is by -1. It returns a tensor
    of shape (batch_dim, padded_dim) where each batch is a softmaxed distribution over the rows
    with zero probability on any padded row.

    Parameters
    ----------
    dim : int
        Positive integer dimension of the attention layer.
    n_heads : int, optional
        Positive integer number of heads in attention layer (must divide `dim`).
    activation : {'relu', 'selu', 'elu', 'tanh', 'sigmoid'}, optional
        Activation for the embedding.
    final_activation : {'log_softmax', 'softmax'}, optional
        Activation for the final output layer.

    """

    def __init__(self, dim, n_heads=1, activation='relu', final_activation='log_softmax'):
        super(AttentionPMLP, self).__init__()
        self.embedding = ParallelEmbeddingLayer(dim, [], final_activation=activation)
        self.trans = SelfAttentionLayer(dim, n_heads=n_heads)
        self.deciding = ParallelDecidingLayer([], final_activation=final_activation)

    def call(self, batch):
        X = self.embedding(batch)
        X = self.trans(X)
        X = self.deciding(X)
        return X


class TransformerPMLP(tf.keras.Model):
    """A parallel multilayer perceptron network with a transformer layer.

    This model expects an input with shape (batch_dim, padded_dim, feature_dim), where
    entries are non-negative integers and padding is by -1. It returns a tensor
    of shape (batch_dim, padded_dim) where each batch is a softmaxed distribution over the rows
    with zero probability on any padded row.

    Parameters
    ----------
    dim : int
        Positive integer dimension of the transformer attention layer.
    hidden_dim : int
        Positive integer dimension of the transformer hidden feedforward layer.
    n_heads : int, optional
        Positive integer number of heads in attention layer (must divide `dim`).
    activation : {'relu', 'selu', 'elu', 'tanh', 'sigmoid'}, optional
        Activation for the embedding.
    final_activation : {'log_softmax', 'softmax'}, optional
        Activation for the final output layer.

    """

<<<<<<< HEAD
    def __init__(self, dim, hidden_dim, softmax = True, num_layers = 1, n_heads = 4, activation='relu', final_activation='log_softmax'):
        super(TransformerPMLP, self).__init__()
        self.embedding = ParallelEmbeddingLayer(dim, [], final_activation=activation)
        self.attn = []
        for _ in range(num_layers):
            self.attn.append(TransformerLayer(dim, hidden_dim, softmax=softmax, n_heads=n_heads))
=======
    def __init__(self, dim, hidden_dim, n_heads=1, activation='relu', final_activation='log_softmax'):
        super(TransformerPMLP, self).__init__()
        self.embedding = ParallelEmbeddingLayer(dim, [], final_activation=activation)
        self.attn = TransformerLayer(dim, hidden_dim, n_heads=n_heads)
>>>>>>> 43fbe202
        self.deciding = ParallelDecidingLayer([], final_activation=final_activation)

    def call(self, batch, training=False):
        X = self.embedding(batch)
<<<<<<< HEAD
        for layer in self.attn:
            X = layer(X)
=======
        X = self.attn(X, training=training)
>>>>>>> 43fbe202
        X = self.deciding(X)
        return X


class DualSelfAttentionLayer(tf.keras.layers.Layer):

    """A multi head self attention layer.

    Adapted from https://www.tensorflow.org/tutorials/text/transformer.

    Parameters
    ----------
    dim : int
        Positive integer dimension of input.
    n_heads : int, optional
        Positive integer number of heads (must divide `dim`).

    """

    def __init__(self, dim, softmax = False, n_heads=1):
        super(DualSelfAttentionLayer, self).__init__()
        assert dim % n_heads == 0, "number of heads must divide dimension"
        self.dim = dim
        self.n_heads = n_heads
        self.depth = dim // n_heads # num n_heads projections: dim -> depth 
        self.Vq = self.set_q(dim) # Vector q for value estimation
        self.Wq = tf.keras.layers.Dense(dim) # Matrix q for projects
        self.Wk = tf.keras.layers.Dense(dim)
        self.Wv = tf.keras.layers.Dense(dim)
        self.dense = tf.keras.layers.Dense(dim)
        self.policy_attention_function = tf.nn.softmax
        if softmax:
            self.value_attention_function = tf.nn.softmax
        else:
            self.value_attention_function = tf.nn.sigmoid

        self.supports_masking = False # Suspicious that it is true

    def set_q(self, dim):
        temp = tf.random.uniform(shape=(1, 1, dim), dtype = tf.float32)
        return tf.Variable(temp, trainable = True, name = 'Query Vector')
   
    def call(self, batch, mask=None):
        """Return the processed batch.

        Parameters
        ----------
        batch : `Tensor` of type `tf.float32` and shape (batch_dim, padded_dim, dim)
            Input batch with attached mask indicating valid rows.

        Returns
        -------
        output : `Tensor` of type `tf.float32` and shape (batch_dim, padded_dim, dim)
            Processed batch with mask passed through.

        """
        batch_size = tf.shape(batch)[0]
        VQ = split_heads(tf.tile(self.Vq, [batch_size, 1, 1]), batch_size)
        WQ = split_heads(self.Wq(batch), batch_size)
        K = split_heads(self.Wk(batch), batch_size)
        V = split_heads(self.Wv(batch), batch_size)

        # Question: Does the mask propogate through both calls
        mask = mask[:, tf.newaxis, tf.newaxis, :]
        policy_output = self.finish_call(WQ, K, V, batch_size, 0, mask)
        value_output = self.finish_call(VQ, K, V, batch_size, 1, mask)

        return policy_output, value_output

    def finish_call(self, query, key, value, batch_size, mode, mask = None):
        """
        Finish call method: compute scaled dot product attention and return output
        """
        X, _ = self.scaled_dot_product_attention(query, key, value, mode, mask=mask) 
        X = tf.transpose(X, perm=[0, 2, 1, 3])
        output = tf.reshape(X, (batch_size, -1, self.dim)) # (batch_dim, 1, dim)
        return output

    def scaled_dot_product_attention(self, Q, K, V, mode:int, mask=None):
        """Return calculated vectors and attention weights.

        Parameters
        ----------
        Q : `Tensor` of type `tf.float32' and shape (..., dq, d1)
            Tensor of queries as rows.
        K : `Tensor` of type `tf.float32` and shape (..., dkv, d1)
            Tensor of keys as rows.
        V : `Tensor` of type `tf.float32` and shape (..., dkv, d2)
            Tensor of values as rows.
        mask : `Tensor of type `tf.bool' and shape (..., 1, dkv)
            The mask representing valid key/value rows.
        mode : `int` to dictate if we use policy or value attention functions 
            0 - policy
            1 - value

        Returns
        -------
        output : `Tensor` of type `tf.float32` and shape (..., dq, d2)
            Processed batch of Q, K, V.
        attention_weights : `Tensor` of type `tf.float32` and shape (..., dq, dkv)
            Attention weights from intermediate step.

        """
        QK = tf.matmul(Q, K, transpose_b=True)
        d = tf.cast(tf.shape(K)[-1], tf.float32)
        attention_logits = QK / tf.math.sqrt(d)
        if mask is not None:
            attention_logits += tf.cast(~mask, tf.float32) * -1e9

        # Question!
        if mode:
            attention_weights = self.value_attention_function(attention_logits) # Add 1 suspicious
        else:
            attention_weights = self.policy_attention_function(attention_logits)

        output = tf.matmul(attention_weights, V)
        return output, attention_weights

class DualTransformerLayer(tf.keras.layers.Layer):
    """A transformer encoder layer.

    Parameters
    ----------
    dim : int
        Positive integer dimension of the attention layer and output.
    hidden_dim : int
        Positive integer dimension of the feed forward hidden layer.
    n_heads : int, optional
        Positive integer number of heads in attention layer (must divide `dim`).
    dropout : float, optional
        Dropout rate.

    """

    def __init__(self, dim, hidden_dim, softmax = True, n_heads=1, dropout=0.1):
        super(DualTransformerLayer, self).__init__()
        self.attention = DualSelfAttentionLayer(dim, softmax=softmax, n_heads=n_heads)
        self.dense1 = tf.keras.layers.Dense(hidden_dim, activation='relu')
        self.dense2 = tf.keras.layers.Dense(dim)
        self.dropout1 = tf.keras.layers.Dropout(dropout)
        self.dropout2 = tf.keras.layers.Dropout(dropout)
        self.layer_norm1 = tf.keras.layers.LayerNormalization(epsilon=1e-6)
        self.layer_norm2 = tf.keras.layers.LayerNormalization(epsilon=1e-6)
        self.supports_masking = True

    def call(self, batch, mask=None, training=False):
        """Return the processed batch.

        Parameters
        ----------
        batch : `Tensor` of type `tf.float32` and shape (batch_dim, padded_dim, dim)
            Input batch with attached mask indicating valid rows.

        Returns
        -------
        output : `Tensor` of type `tf.float32` and shape (batch_dim, padded_dim, dim)
            Processed batch with mask passed through.

        """
        X1, Y1 = self.attention(batch, mask=mask)
        X1 = self.dropout1(X1, training=training)
        X1 = self.layer_norm1(batch + X1)
        X2 = self.dense2(self.dense1(X1))
        X2 = self.dropout2(X2, training=training)
        output = self.layer_norm2(X1 + X2)
        return output, Y1


class DualTransformerPMLP(tf.keras.Model):
    """A parallel multilayer perceptron network with a transformer layer.

    This model expects an input with shape (batch_dim, padded_dim, feature_dim), where
    entries are non-negative integers and padding is by -1. It returns a tensor
    of shape (batch_dim, padded_dim) where each batch is a softmaxed distribution over the rows
    with zero probability on any padded row.

    Parameters
    ----------
    dim : int
        Positive integer dimension of the transformer attention layer.
    hidden_dim : int
        Positive integer dimension of the transformer hidden feedforward layer.
    activation : {'relu', 'selu', 'elu', 'tanh', 'sigmoid'}, optional
        Activation for the embedding.
    final_activation : {'log_softmax', 'softmax'}, optional
        Activation for the final output layer.

    """

    def __init__(self, dim, hidden_dim, softmax = False, num_layers = 1, n_heads = 4, activation='relu', final_activation='log_softmax'):
        super(DualTransformerPMLP, self).__init__()
        self.embedding = ParallelEmbeddingLayer(dim, [], final_activation=activation)
        self.attn = []
        for _ in range(num_layers-1):
            self.attn.append(TransformerLayer(dim, hidden_dim, softmax=softmax, n_heads=n_heads))
        self.attn.append(DualTransformerLayer(dim, hidden_dim, softmax=softmax, n_heads=n_heads))
        self.regression_layer = tf.keras.layers.Dense(1)
        self.deciding = ParallelDecidingLayer([], final_activation=final_activation)

    def call(self, batch):
        X = self.embedding(batch)
        for layer in self.attn[:-1]:
            X = layer(X)
        X, Y = self.attn[-1](X) # Final DualTransformerLayer
        policy_output = self.deciding(X)
        value_output = self.regression_layer(Y)
        return policy_output, tf.squeeze(value_output)

class PointerNetwork(tf.keras.Model):
    """Recurrent embedding followed by pointer."""

    def __init__(self, input_dim, hidden_layers:list, embed_dim, 
                            cell_type = 'gru', dot_prod_attention=True, prob = 'log'):
        '''
        Params:
            input_dim: dimension of input
            hidden_layer: dimension of output layer
            input_layer: lstm or gru
            dot_prod_attention: dot product attention or traditional pointer network attention
        '''
        super(PointerNetwork, self).__init__()
        self.encoder = RecurrentEmbeddingLayer(embed_dim, hidden_layers)
        self.pointer = PointerDecidingLayer(input_dim, embed_dim, hidden_layers, cell_type, dot_prod_attention, prob)

    def call(self, batch):
        '''
        '''
        X, *state = self.encoder(batch)
        log_prob = self.pointer(X, state)
        return log_prob


class CustomLSTM(tf.keras.layers.Layer):
    def __init__(self, hl_out_size):
        super(CustomLSTM, self).__init__()
        self.Whi = tf.keras.layers.Dense(hl_out_size, activation='sigmoid')
        self.Whf = tf.keras.layers.Dense(hl_out_size, activation='sigmoid')
        self.Whg = tf.keras.layers.Dense(hl_out_size, activation='tanh')
        self.Who = tf.keras.layers.Dense(hl_out_size, activation='sigmoid')
    def __call__(self, input, cell_state):
        i_t = self.Whi(input)
        f_t = self.Whf(input)
        g_t = self.Whg(input)
        o_t = self.Who(input)
        c_t = tf.math.multiply(f_t,cell_state) + tf.math.multiply(i_t, g_t)
        h_t = tf.math.multiply(o_t, tf.tanh(c_t))
        return h_t, c_t


class ProcessBlock(tf.keras.layers.Layer):
    def __init__(self, hidden_layer, num_step):
        '''
        Constructor for ProcessBlock.

        @Params:
            hidden_layer: Size of embeddings and LSTM
            num_step: Number of times I process the input
        '''
        super(ProcessBlock, self).__init__()
        self.embed = tf.keras.layers.Dense(hidden_layer)
        self.process_block = CustomLSTM(hidden_layer)
        self.hidden_size = hidden_layer
        self.num_step = num_step
        self.supports_masking = True

    def read_out(self, M, q, c,batch_size, mask = None):
        '''
        Perform the attention with the memory vectors and pass by the LSTM

        @Params:
            M - Polynomial Embeddings
            q - Query vector (last hidden state)
            c - Last cell state
            batch_size - size of batch
        '''
        logits = tf.squeeze(tf.linalg.matmul(M, q, transpose_b = True), axis = 2)
        attention = tf.expand_dims(tf.nn.softmax(logits + tf.cast(~mask, tf.float32) * -1e9), axis = 2)
        r_t = tf.linalg.matmul(attention, M, transpose_a = True) # sum of weight memory vector (by attention)
        q_star_t = tf.concat([q, r_t], axis = 2)
        mem_state, cell_state = self.process_block(q_star_t, c)
        return mem_state, cell_state

    def initHiddenState(self, batch_size):
        '''
        Initialize initial hidden states and cell state. 

        @Params:
            batch_size - size of batch
        '''
        np.random.seed(42)
        hidden_state = tf.convert_to_tensor(np.random.random([batch_size,1,self.hidden_size]).astype(np.float32)) # Change this
        cell_state = tf.convert_to_tensor(np.random.random([batch_size,1,self.hidden_size]).astype(np.float32)) # Change this
        np.random.seed()
        return hidden_state, cell_state

    def call(self, input_seq):
        '''
        Calculate embedding.

        @Params:
            input_seq - input sequence
        '''
        mask = self.compute_mask(input_seq)
        initial_state, cell_state = self.initHiddenState(input_seq.shape[0])

        # Start processing
        for _ in range(self.num_step):
            initial_state, cell_state = self.read_out(input_seq, initial_state, cell_state, input_seq.shape[0], mask)
        return initial_state, cell_state

    def compute_mask(self, batch, mask=None):
        return tf.math.not_equal(batch[:, :, -1], -1)


class PBPointerNet(tf.keras.Model):
    def __init__(self, input_dim, embed_dim, num_write_outs, hidden_layers = [], 
                        embedding_hidden_layers = [], layer_type = 'gru', dot_product_attention = True, prob = 'log'):
        super(PBPointerNet, self).__init__()
        self.embed = ParallelEmbeddingLayer(embed_dim, embedding_hidden_layers)
        self.pointer = PointerDecidingLayer(input_dim, embed_dim, hidden_layers, layer_type = 'lstm')
        self.processBlock = ProcessBlock(embed_dim, num_write_outs)

    def __call__(self, input):
        X = self.embed(input)
        hidden_state, cell_state = self.processBlock(X)
        hidden_state = tf.squeeze(hidden_state, axis = 1)
        cell_state = tf.squeeze(cell_state, axis = 1)
        log_prob = self.pointer(X, initial_states = [hidden_state, cell_state])
        return log_prob

class TransformerValueModel(tf.keras.models.Model):
    """
    Combination of the self attention layer of a transformer and value function
    """
    
    def __init__(self, hidden_layers:list, dim, softmax, n_heads = 4, num_layers = 1):
        super(TransformerValueModel, self).__init__()
        self.embedding = ParallelEmbeddingLayer(dim, [])
        self.mha = []
        for _ in range(num_layers-1):
            self.mha.append(SelfAttentionLayer(dim, softmax, n_heads))
        self.mha.append(ValueSelfAttentionLayer(dim, softmax, n_heads))

        self.value_function = tf.keras.Sequential()
        for layer in hidden_layers:
            self.value_function.add(tf.keras.layers.Dense(layer, activation='relu'))
        self.value_function.add(tf.keras.layers.Dense(1))

    def call(self, batch):
        X = self.embedding(batch)
        for layer in self.mha:
            X = layer(X)
        value = self.value_model(X)
        return tf.squeeze(value, axis = -1)

class GlobalSumPooling1D(tf.keras.layers.Layer):

    def __init__(self):
        super(GlobalSumPooling1D, self).__init__()

    def call(self, batch, mask=None):
        if mask is not None:
            batch = batch * tf.cast(tf.expand_dims(mask, -1), tf.float32)
        return tf.reduce_sum(batch, axis=-2)

class RecurrentValueModel(tf.keras.Model):

    def __init__(self, units):
        super(RecurrentValueModel, self).__init__()
        self.embedding = ParallelEmbeddingLayer(units, [])
        self.rnn = tf.keras.layers.LSTM(units)
        self.dense = tf.keras.layers.Dense(1, activation='linear')

    def call(self, batch):
        return self.dense(self.rnn(self.embedding(batch)))

class PoolingValueModel(tf.keras.Model):

    def __init__(self, hidden_layers1, hidden_layers2, method='max'):
        super(PoolingValueModel, self).__init__()
        self.embedding = ParallelEmbeddingLayer(hidden_layers1[-1], hidden_layers1[:-1])
        if method == 'max':
            self.pooling = tf.keras.layers.GlobalMaxPooling1D()
        elif method == 'mean':
            self.pooling = tf.keras.layers.GlobalAveragePooling1D()
        elif method == 'sum':
            self.pooling = GlobalSumPooling1D()
        else:
            raise ValueError('invalid method')
        self.hidden_layers = [tf.keras.layers.Dense(u, activation='relu') for u in hidden_layers2]
        self.final_layer = tf.keras.layers.Dense(1, activation='linear')

    def call(self, batch):
        X = self.pooling(self.embedding(batch))
        for layer in self.hidden_layers:
            X = layer(X)
        return self.final_layer(X)

class PairsLeftBaseline:
    """A Buchberger value network that returns discounted pairs left."""

    def __init__(self, gam=0.99):
        self.gam = gam
        self.trainable_variables = []

    def predict(self, X, **kwargs):
        states, pairs, *_ = X.shape
        if self.gam == 1:
            fill_value = - pairs
        else:
            fill_value = - (1 - self.gam ** pairs) / (1 - self.gam)
        return np.full((states, 1), fill_value)

    def __call__(self, inputs):
        return self.predict(inputs)

    def save_weights(self, filename):
        pass

    def load_weights(self, filename):
        pass


class AgentBaseline:
    """A Buchberger value network that returns an agent's performance."""

    def __init__(self, agent, gam=0.99):
        self.agent = agent
        self.gam = gam
        self.trainable_variables = []

    def predict(self, env):
        env = env.copy()
        R = 0.0
        discount = 1.0
        state = (env.G, env.P) if hasattr(env, 'G') else env._matrix()
        done = False
        while not done:
            action = self.agent.act(state)
            state, reward, done, _ = env.step(action)
            R += reward * discount
            discount *= self.gam
        return R

    def __call__(self, inputs):
        return self.predict(inputs)

    def save_weights(self, filename):
        pass

    def load_weights(self, filename):
        pass

<<<<<<< HEAD
def split_heads(self, batch, batch_size):
    """Return batch reshaped for multihead attention."""
    X = tf.reshape(batch, (batch_size, -1, self.n_heads, self.depth))
    return tf.transpose(X, perm=[0, 2, 1, 3])

def scaled_dot_product_attention(self, Q, K, V, mask=None):
=======

class RecurrentValueModel(tf.keras.Model):

    def __init__(self, units):
        super(RecurrentValueModel, self).__init__()
        self.embedding = ParallelEmbeddingLayer(units, [])
        self.rnn = tf.keras.layers.LSTM(units)
        self.dense = tf.keras.layers.Dense(1, activation='linear')

    def call(self, batch):
        return self.dense(self.rnn(self.embedding(batch)))


class GlobalSumPooling1D(tf.keras.layers.Layer):

    def __init__(self):
        super(GlobalSumPooling1D, self).__init__()

    def call(self, batch, mask=None):
        if mask is not None:
            batch = batch * tf.cast(tf.expand_dims(mask, -1), tf.float32)
        return tf.reduce_sum(batch, axis=-2)


class PoolingValueModel(tf.keras.Model):

    def __init__(self, hidden_layers1, hidden_layers2, method='max'):
        super(PoolingValueModel, self).__init__()
        self.embedding = ParallelEmbeddingLayer(hidden_layers1[-1], hidden_layers1[:-1])
        if method == 'max':
            self.pooling = tf.keras.layers.GlobalMaxPooling1D()
        elif method == 'mean':
            self.pooling = tf.keras.layers.GlobalAveragePooling1D()
        elif method == 'sum':
            self.pooling = GlobalSumPooling1D()
        else:
            raise ValueError('invalid method')
        self.hidden_layers = [tf.keras.layers.Dense(u, activation='relu') for u in hidden_layers2]
        self.final_layer = tf.keras.layers.Dense(1, activation='linear')

    def call(self, batch):
        X = self.pooling(self.embedding(batch))
        for layer in self.hidden_layers:
            X = layer(X)
        return self.final_layer(X)


@tf.function
def scaled_dot_product_attention(Q, K, V, mask=None):
>>>>>>> 43fbe202
    """Return calculated vectors and attention weights.

    Parameters
    ----------
    Q : `Tensor` of type `tf.float32' and shape (..., dq, d1)
        Tensor of queries as rows.
    K : `Tensor` of type `tf.float32` and shape (..., dkv, d1)
        Tensor of keys as rows.
    V : `Tensor` of type `tf.float32` and shape (..., dkv, d2)
        Tensor of values as rows.
    mask : `Tensor of type `tf.bool' and shape (..., 1, dkv)
        The mask representing valid key/value rows.

    Returns
    -------
    output : `Tensor` of type `tf.float32` and shape (..., dq, d2)
        Processed batch of Q, K, V.
    attention_weights : `Tensor` of type `tf.float32` and shape (..., dq, dkv)
        Attention weights from intermediate step.

    """
    QK = tf.matmul(Q, K, transpose_b=True)
    d = tf.cast(tf.shape(K)[-1], tf.float32)
    attention_logits = QK / tf.math.sqrt(d)
    if mask is not None:
        attention_logits += tf.cast(~mask, tf.float32) * -1e9
<<<<<<< HEAD
    attention_weights = self.attention_function(attention_logits) # Add 1 suspicious
    output = tf.matmul(attention_weights, V)
    return output, attention_weights
=======
    attention_weights = tf.nn.softmax(attention_logits)
    output = tf.matmul(attention_weights, V)
    return output, attention_weights


class AttentionPoolingLayer(tf.keras.layers.Layer):
    
    def __init__(self, dim):
        super(AttentionPoolingLayer, self).__init__()
        self.dim = dim
        self.Wk = tf.keras.layers.Dense(dim)
        self.Wv = tf.keras.layers.Dense(dim)
        self.dense = tf.keras.layers.Dense(1)
    
    def build(self, batch_input_shape):
        self.Q = self.add_weight(name='query',
                                 shape=[1, self.dim],
                                 initializer='glorot_normal')
        super(AttentionPoolingLayer, self).build(batch_input_shape)

    def call(self, batch, mask=None):
        K = self.Wk(batch)
        V = self.Wv(batch)
        if mask is not None:
            mask = mask[:, tf.newaxis, tf.newaxis, :]
        X, attn_weights = scaled_dot_product_attention(self.Q, K, V, mask=mask)
        return tf.squeeze(self.dense(X), axis=-1)
>>>>>>> 43fbe202
<|MERGE_RESOLUTION|>--- conflicted
+++ resolved
@@ -318,7 +318,7 @@
 
     """
 
-    def __init__(self, dim, softmax = True, n_heads=1):
+    def __init__(self, dim, n_heads=1):
         super(ValueSelfAttentionLayer, self).__init__()
         assert dim % n_heads == 0, "number of heads must divide dimension"
         self.dim = dim
@@ -328,11 +328,8 @@
         self.Wv = tf.keras.layers.Dense(dim)
         self.dense = tf.keras.layers.Dense(dim)
         self.Value_Q = self.set_q(dim)
-        
-        if softmax:
-            self.attention_function = tf.nn.softmax
-        else:
-            self.attention_function = tf.nn.sigmoid
+
+        self.attention_function = tf.nn.sigmoid
         self.supports_masking = False # Suspicious that it is true
 
     def set_q(self, dim):
@@ -358,7 +355,7 @@
         K = split_heads(self.Wk(batch), batch_size)
         V = split_heads(self.Wv(batch), batch_size)
         mask = mask[:, tf.newaxis, tf.newaxis, :]
-        X, attn_weights = scaled_dot_product_attention(Q, K, V, mask=mask) 
+        X, attn_weights = scaled_dot_product_attention(Q, K, V, self.attention_function, mask=mask) 
         X = tf.transpose(X, perm=[0, 2, 1, 3])
         output = tf.reshape(X, (batch_size, -1, self.dim)) # (batch_dim, 1, dim)
         return output
@@ -520,18 +517,6 @@
             batch_size: size of batch
         '''
         return tf.tile(self.start_token, [batch_size, 1, 1])
-<<<<<<< HEAD
-=======
-    
-    
-        #np.random.seed(42)
-        #tf.random.set_seed(42)
-        #start_token = tf.random.uniform([batch_size,1,self.input_size])
-        #start_token = tf.convert_to_tensor(np.random.random([batch_size,1,self.input_size]).astype(np.float32))
-        #np.random.seed()
-        #tf.random.set_seed()
-        #return start_token
->>>>>>> 43fbe202
 
 
 class ParallelMultilayerPerceptron(tf.keras.Model):
@@ -643,29 +628,18 @@
 
     """
 
-<<<<<<< HEAD
     def __init__(self, dim, hidden_dim, softmax = True, num_layers = 1, n_heads = 4, activation='relu', final_activation='log_softmax'):
         super(TransformerPMLP, self).__init__()
         self.embedding = ParallelEmbeddingLayer(dim, [], final_activation=activation)
         self.attn = []
         for _ in range(num_layers):
             self.attn.append(TransformerLayer(dim, hidden_dim, softmax=softmax, n_heads=n_heads))
-=======
-    def __init__(self, dim, hidden_dim, n_heads=1, activation='relu', final_activation='log_softmax'):
-        super(TransformerPMLP, self).__init__()
-        self.embedding = ParallelEmbeddingLayer(dim, [], final_activation=activation)
-        self.attn = TransformerLayer(dim, hidden_dim, n_heads=n_heads)
->>>>>>> 43fbe202
         self.deciding = ParallelDecidingLayer([], final_activation=final_activation)
 
     def call(self, batch, training=False):
         X = self.embedding(batch)
-<<<<<<< HEAD
         for layer in self.attn:
             X = layer(X)
-=======
-        X = self.attn(X, training=training)
->>>>>>> 43fbe202
         X = self.deciding(X)
         return X
 
@@ -1119,14 +1093,12 @@
     def load_weights(self, filename):
         pass
 
-<<<<<<< HEAD
+
 def split_heads(self, batch, batch_size):
     """Return batch reshaped for multihead attention."""
     X = tf.reshape(batch, (batch_size, -1, self.n_heads, self.depth))
     return tf.transpose(X, perm=[0, 2, 1, 3])
 
-def scaled_dot_product_attention(self, Q, K, V, mask=None):
-=======
 
 class RecurrentValueModel(tf.keras.Model):
 
@@ -1175,8 +1147,7 @@
 
 
 @tf.function
-def scaled_dot_product_attention(Q, K, V, mask=None):
->>>>>>> 43fbe202
+def scaled_dot_product_attention(Q, K, V, attention_function=tf.nn.softmax, mask=None):
     """Return calculated vectors and attention weights.
 
     Parameters
@@ -1203,12 +1174,7 @@
     attention_logits = QK / tf.math.sqrt(d)
     if mask is not None:
         attention_logits += tf.cast(~mask, tf.float32) * -1e9
-<<<<<<< HEAD
-    attention_weights = self.attention_function(attention_logits) # Add 1 suspicious
-    output = tf.matmul(attention_weights, V)
-    return output, attention_weights
-=======
-    attention_weights = tf.nn.softmax(attention_logits)
+    attention_weights = attention_function(attention_logits) # Add 1 suspicious
     output = tf.matmul(attention_weights, V)
     return output, attention_weights
 
@@ -1234,5 +1200,4 @@
         if mask is not None:
             mask = mask[:, tf.newaxis, tf.newaxis, :]
         X, attn_weights = scaled_dot_product_attention(self.Q, K, V, mask=mask)
-        return tf.squeeze(self.dense(X), axis=-1)
->>>>>>> 43fbe202
+        return tf.squeeze(self.dense(X), axis=-1)